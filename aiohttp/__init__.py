--- conflicted
+++ resolved
@@ -1,8 +1,4 @@
-<<<<<<< HEAD
-__version__ = '2.3.2b1'
-=======
-__version__ = '2.3.2'
->>>>>>> e740a1d6
+__version__ = '3.0.0a0'
 
 # This relies on each of the submodules having an __all__ variable.
 
