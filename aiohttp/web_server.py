--- conflicted
+++ resolved
@@ -4,11 +4,7 @@
 import traceback
 from html import escape as html_escape
 
-<<<<<<< HEAD
-from .errors import HttpProcessingError
-=======
 from . import errors
->>>>>>> 0b622291
 from .helpers import TimeService
 from .server import ServerHttpProtocol
 from .web_exceptions import HTTPException, HTTPInternalServerError
@@ -61,23 +57,8 @@
 
         request = self._request_factory(message, payload, self)
         self._request = request
-        resp = None
 
         try:
-<<<<<<< HEAD
-            try:
-                resp = yield from self._handler(request)
-            except HTTPException as exc:
-                resp = exc
-            except HttpProcessingError as exc:
-                raise exc
-
-            resp_msg = yield from resp.prepare(request)
-            yield from resp.write_eof()
-        finally:
-            if hasattr(resp, "_task"):
-                resp._task = None
-=======
             resp = yield from self._handler(request)
         except (asyncio.CancelledError,
                 asyncio.TimeoutError,
@@ -107,7 +88,6 @@
 
         yield from resp.prepare(request)
         yield from resp.write_eof()
->>>>>>> 0b622291
 
         # notify server about keep-alive
         # assign to parent class attr
