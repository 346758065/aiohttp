--- conflicted
+++ resolved
@@ -342,9 +342,6 @@
     assert proto.close.called
 
 
-<<<<<<< HEAD
-async def test_tcp_connector_certificate_error(loop):
-=======
 def test__drop_acquire_per_host1(loop):
     conn = aiohttp.BaseConnector(loop=loop)
     conn._drop_acquired_per_host(123, 456)
@@ -367,9 +364,7 @@
     assert conn._acquired_per_host[123] == {789}
 
 
-@asyncio.coroutine
-def test_tcp_connector_certificate_error(loop):
->>>>>>> 5577631c
+async def test_tcp_connector_certificate_error(loop):
     req = ClientRequest('GET', URL('https://127.0.0.1:443'), loop=loop)
 
     async def certificate_error(*args, **kwargs):
